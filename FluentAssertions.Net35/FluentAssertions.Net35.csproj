﻿<?xml version="1.0" encoding="utf-8"?>
<Project ToolsVersion="4.0" DefaultTargets="Build" xmlns="http://schemas.microsoft.com/developer/msbuild/2003">
  <PropertyGroup>
    <Configuration Condition=" '$(Configuration)' == '' ">Debug</Configuration>
    <Platform Condition=" '$(Platform)' == '' ">AnyCPU</Platform>
    <ProductVersion>9.0.30729</ProductVersion>
    <SchemaVersion>2.0</SchemaVersion>
    <ProjectGuid>{B41571A3-A982-40E1-8308-7B70F5DE9CA2}</ProjectGuid>
    <OutputType>Library</OutputType>
    <AppDesignerFolder>Properties</AppDesignerFolder>
    <RootNamespace>FluentAssertions</RootNamespace>
    <AssemblyName>FluentAssertions</AssemblyName>
    <TargetFrameworkVersion>v3.5</TargetFrameworkVersion>
    <FileAlignment>512</FileAlignment>
    <SccProjectName>
    </SccProjectName>
    <SccLocalPath>
    </SccLocalPath>
    <SccAuxPath>
    </SccAuxPath>
    <SccProvider>
    </SccProvider>
    <FileUpgradeFlags>
    </FileUpgradeFlags>
    <OldToolsVersion>3.5</OldToolsVersion>
    <UpgradeBackupLocation />
    <PublishUrl>publish\</PublishUrl>
    <Install>true</Install>
    <InstallFrom>Disk</InstallFrom>
    <UpdateEnabled>false</UpdateEnabled>
    <UpdateMode>Foreground</UpdateMode>
    <UpdateInterval>7</UpdateInterval>
    <UpdateIntervalUnits>Days</UpdateIntervalUnits>
    <UpdatePeriodically>false</UpdatePeriodically>
    <UpdateRequired>false</UpdateRequired>
    <MapFileExtensions>true</MapFileExtensions>
    <ApplicationRevision>0</ApplicationRevision>
    <ApplicationVersion>1.0.0.%2a</ApplicationVersion>
    <IsWebBootstrapper>false</IsWebBootstrapper>
    <UseApplicationTrust>false</UseApplicationTrust>
    <BootstrapperEnabled>true</BootstrapperEnabled>
    <TargetFrameworkProfile />
  </PropertyGroup>
  <PropertyGroup Condition=" '$(Configuration)|$(Platform)' == 'Debug|AnyCPU' ">
    <DebugSymbols>true</DebugSymbols>
    <DebugType>full</DebugType>
    <Optimize>false</Optimize>
    <OutputPath>bin\Debug\</OutputPath>
    <DefineConstants>TRACE;DEBUG;MSTEST</DefineConstants>
    <ErrorReport>prompt</ErrorReport>
    <WarningLevel>4</WarningLevel>
    <DocumentationFile>bin\Debug\FluentAssertions.xml</DocumentationFile>
    <NoWarn>1591; 1572; 1573; 1574; 618</NoWarn>
    <TreatWarningsAsErrors>true</TreatWarningsAsErrors>
    <CodeAnalysisRuleSet>AllRules.ruleset</CodeAnalysisRuleSet>
  </PropertyGroup>
  <PropertyGroup Condition=" '$(Configuration)|$(Platform)' == 'Release|AnyCPU' ">
    <DebugType>pdbonly</DebugType>
    <Optimize>true</Optimize>
    <OutputPath>..\Package\Lib\net35\</OutputPath>
    <DefineConstants>TRACE</DefineConstants>
    <ErrorReport>prompt</ErrorReport>
    <WarningLevel>4</WarningLevel>
    <DocumentationFile>..\Package\Lib\net35\FluentAssertions.xml</DocumentationFile>
    <NoWarn>1591; 1572; 1573; 1574; 618</NoWarn>
    <CodeAnalysisRuleSet>AllRules.ruleset</CodeAnalysisRuleSet>
    <TreatWarningsAsErrors>true</TreatWarningsAsErrors>
    <DebugSymbols>true</DebugSymbols>
  </PropertyGroup>
  <PropertyGroup>
    <SignAssembly>true</SignAssembly>
  </PropertyGroup>
  <PropertyGroup>
    <AssemblyOriginatorKeyFile>..\FluentAssertions.snk</AssemblyOriginatorKeyFile>
  </PropertyGroup>
  <PropertyGroup>
    <DelaySign>false</DelaySign>
  </PropertyGroup>
  <ItemGroup>
    <Reference Include="System" />
    <Reference Include="System.Configuration" />
    <Reference Include="System.Core">
      <RequiredTargetFramework>3.5</RequiredTargetFramework>
    </Reference>
    <Reference Include="System.Data.DataSetExtensions">
      <RequiredTargetFramework>3.5</RequiredTargetFramework>
    </Reference>
    <Reference Include="System.Data" />
    <Reference Include="System.XML" />
    <Reference Include="System.Xml.Linq" />
  </ItemGroup>
  <ItemGroup>
    <Compile Include="..\SolutionInfo.cs">
      <Link>SolutionInfo.cs</Link>
    </Compile>
<<<<<<< HEAD
    <Compile Include="Common\AppSettingsConfigurationStore.cs" />
    <Compile Include="Common\Configuration.cs" />
    <Compile Include="Common\IConfigurationStore.cs" />
=======
    <Compile Include="Collections\StringCollectionAssertions.cs" />
>>>>>>> 4e8f844f
    <Compile Include="Common\ObjectExtensions.cs" />
    <Compile Include="Common\StringExtensions.cs" />
    <Compile Include="Common\TypeExtensions.cs" />
    <Compile Include="Equivalency\AssertionResultSet.cs" />
    <Compile Include="Equivalency\DictionaryEquivalencyStep.cs" />
    <Compile Include="ExceptionExtensions.cs" />
    <Compile Include="Execution\CollectingAssertionStrategy.cs" />
    <Compile Include="Execution\DefaultAssertionStrategy.cs" />
    <Compile Include="Execution\IAssertionStrategy.cs" />
    <Compile Include="Formatting\AttributeBasedFormatter.cs" />
    <Compile Include="Formatting\ExceptionValueFormatter.cs" />
    <Compile Include="Formatting\GuidValueFormatter.cs" />
    <Compile Include="Formatting\PropertyInfoFormatter.cs" />
    <Compile Include="Formatting\ValueFormatterAttribute.cs" />
    <Compile Include="Specialized\ActionAssertions.cs" />
    <Compile Include="AndConstraint.cs" />
    <Compile Include="Equivalency\AllDeclaredPublicPropertiesSelectionRule.cs" />
    <Compile Include="Equivalency\AllRuntimePublicPropertiesSelectionRule.cs" />
    <Compile Include="Equivalency\ApplyAssertionRulesEquivalencyStep.cs" />
    <Compile Include="Equivalency\AssertionRule.cs" />
    <Compile Include="Equivalency\ExcludePropertyByPredicateSelectionRule.cs" />
    <Compile Include="Equivalency\IAssertionContext.cs" />
    <Compile Include="Equivalency\ISubjectInfo.cs" />
    <Compile Include="Equivalency\IEquivalencyAssertionOptions.cs" />
    <Compile Include="Equivalency\NestedSelectionContext.cs" />
    <Compile Include="Equivalency\EquivalencyAssertionOptions.cs" />
    <Compile Include="Equivalency\ComplexTypeEquivalencyStep.cs" />
    <Compile Include="Equivalency\EnumerableEquivalencyStep.cs" />
    <Compile Include="Numeric\ComparableTypeAssertions.cs" />
    <Compile Include="Primitives\ComparisonMode.cs" />
    <Compile Include="Equivalency\CyclicReferenceHandling.cs" />
    <Compile Include="Collections\GenericDictionaryAssertions.cs" />
    <Compile Include="Primitives\GuidAssertions.cs" />
    <Compile Include="Equivalency\SimpleEqualityEquivalencyStep.cs" />
    <Compile Include="Equivalency\IAssertionRule.cs" />
    <Compile Include="Equivalency\ExcludePropertyByPathSelectionRule.cs" />
    <Compile Include="Equivalency\IMatchingRule.cs" />
    <Compile Include="Equivalency\IncludePropertySelectionRule.cs" />
    <Compile Include="Equivalency\ISelectionRule.cs" />
    <Compile Include="Equivalency\IEquivalencyValidationContext.cs" />
    <Compile Include="Equivalency\IEquivalencyStep.cs" />
    <Compile Include="Equivalency\IEquivalencyValidator.cs" />
    <Compile Include="Equivalency\MustMatchByNameRule.cs" />
    <Compile Include="Equivalency\TryMatchByNameRule.cs" />
    <Compile Include="Types\AllTypes.cs" />
    <Compile Include="Types\MethodInfoAssertions.cs" />
    <Compile Include="Types\MethodInfoSelector.cs" />
    <Compile Include="Primitives\NullableGuidAssertions.cs" />
    <Compile Include="Numeric\NullableNumericAssertions.cs" />
    <Compile Include="Equivalency\PropertySelection.cs" />
    <Compile Include="Equivalency\EquivalencyValidator.cs" />
    <Compile Include="Specialized\ExecutionTimeAssertions.cs" />
    <Compile Include="Equivalency\EquivalencyValidationContext.cs" />
    <Compile Include="Equivalency\ReferenceEqualityEquivalencyStep.cs" />
    <Compile Include="Equivalency\TryConversionEquivalencyStep.cs" />
    <Compile Include="NumericAssertionsExtensions.cs" />
    <Compile Include="Types\PropertyInfoAssertions.cs" />
    <Compile Include="Types\PropertyInfoSelector.cs" />
    <Compile Include="Primitives\StringEqualityValidator.cs" />
    <Compile Include="Primitives\NegatedStringStartValidator.cs" />
    <Compile Include="Primitives\StringStartValidator.cs" />
    <Compile Include="Primitives\StringValidator.cs" />
    <Compile Include="Primitives\StringWildcardMatchingValidator.cs" />
    <Compile Include="TypeExtensions.cs" />
    <Compile Include="Types\TypeSelector.cs" />
    <Compile Include="Types\TypeSelectorAssertions.cs" />
    <Compile Include="Xml\XAttributeAssertions.cs" />
    <Compile Include="Xml\XDocumentAssertions.cs" />
    <Compile Include="Xml\XElementAssertions.cs" />
    <Compile Include="FluentDateTimeExtensions.cs" />
    <Compile Include="Primitives\NullableSimpleTimeSpanAssertions.cs" />
    <Compile Include="Primitives\SimpleTimeSpanAssertions.cs" />
    <Compile Include="TimeSpanConversionExtensions.cs" />
    <Compile Include="Primitives\ReferenceTypeAssertions.cs" />
    <Compile Include="Primitives\BooleanAssertions.cs" />
    <Compile Include="Collections\CollectionAssertions.cs" />
    <Compile Include="Common\ExpressionExtensions.cs" />
    <Compile Include="EventMonitoringExtensions.cs" />
    <Compile Include="Events\EventRecorder.cs" />
    <Compile Include="Events\EventHandlerFactory.cs" />
    <Compile Include="Events\IEventRecorder.cs" />
    <Compile Include="Events\RecordedEvent.cs" />
    <Compile Include="Events\EventRecordersMap.cs" />
    <Compile Include="Formatting\DateTimeValueFormatter.cs" />
    <Compile Include="Formatting\DefaultValueFormatter.cs" />
    <Compile Include="Formatting\EnumerableValueFormatter.cs" />
    <Compile Include="Formatting\ExpressionValueFormatter.cs" />
    <Compile Include="Formatting\Formatter.cs" />
    <Compile Include="Formatting\IValueFormatter.cs" />
    <Compile Include="Formatting\NullValueFormatter.cs" />
    <Compile Include="Formatting\NumericValueFormatter.cs" />
    <Compile Include="Formatting\StringValueFormatter.cs" />
    <Compile Include="Formatting\TimeSpanValueFormatter.cs" />
    <Compile Include="Formatting\XAttributeValueFormatter.cs" />
    <Compile Include="Formatting\XDocumentValueFormatter.cs" />
    <Compile Include="Formatting\XElementValueFormatter.cs" />
    <Compile Include="Collections\GenericCollectionAssertions.cs" />
    <Compile Include="Collections\NonGenericCollectionAssertions.cs" />
    <Compile Include="AssertionExtensions.cs" />
    <Compile Include="Primitives\DateTimeAssertions.cs" />
    <Compile Include="Specialized\ExceptionAssertions.cs" />
    <Compile Include="Primitives\NullableBooleanAssertions.cs" />
    <Compile Include="Primitives\NullableDateTimeAssertions.cs" />
    <Compile Include="Numeric\NumericAssertions.cs" />
    <Compile Include="Primitives\ObjectAssertions.cs" />
    <Compile Include="Properties\AssemblyInfo.cs" />
    <Compile Include="Equivalency\PropertyAssertions.cs" />
    <Compile Include="Primitives\StringAssertions.cs" />
    <Compile Include="Primitives\TimeSpanAssertions.cs" />
    <Compile Include="Types\TypeAssertions.cs" />
    <Compile Include="Execution\AssertionHelper.cs" />
    <Compile Include="Execution\Execute.cs" />
    <Compile Include="Execution\FallbackTestFramework.cs" />
    <Compile Include="Execution\GallioTestFramework.cs" />
    <Compile Include="Execution\ITestFramework.cs" />
    <Compile Include="Execution\LateBoundTestFramework.cs" />
    <Compile Include="Execution\MbUnitTestFramework.cs" />
    <Compile Include="Execution\MSpecFramework.cs" />
    <Compile Include="Execution\MSTestFramework.cs" />
    <Compile Include="Execution\NUnitTestFramework.cs" />
    <Compile Include="Execution\AssertionScope.cs" />
    <Compile Include="Execution\XUnitTestFramework.cs" />
  </ItemGroup>
  <ItemGroup>
    <BootstrapperPackage Include="Microsoft.Net.Client.3.5">
      <Visible>False</Visible>
      <ProductName>.NET Framework 3.5 SP1 Client Profile</ProductName>
      <Install>false</Install>
    </BootstrapperPackage>
    <BootstrapperPackage Include="Microsoft.Net.Framework.3.5.SP1">
      <Visible>False</Visible>
      <ProductName>.NET Framework 3.5 SP1</ProductName>
      <Install>true</Install>
    </BootstrapperPackage>
    <BootstrapperPackage Include="Microsoft.Windows.Installer.3.1">
      <Visible>False</Visible>
      <ProductName>Windows Installer 3.1</ProductName>
      <Install>true</Install>
    </BootstrapperPackage>
  </ItemGroup>
  <ItemGroup>
    <None Include="..\FluentAssertions.snk">
      <Link>FluentAssertions.snk</Link>
    </None>
  </ItemGroup>
  <ItemGroup />
  <Import Project="$(MSBuildToolsPath)\Microsoft.CSharp.targets" />
  <!-- To modify your build process, add your task inside one of the targets below and uncomment it. 
       Other similar extension points exist, see Microsoft.Common.targets.
  <Target Name="BeforeBuild">
  </Target>
  <Target Name="AfterBuild">
  </Target>
  -->
</Project><|MERGE_RESOLUTION|>--- conflicted
+++ resolved
@@ -93,13 +93,10 @@
     <Compile Include="..\SolutionInfo.cs">
       <Link>SolutionInfo.cs</Link>
     </Compile>
-<<<<<<< HEAD
+    <Compile Include="Collections\StringCollectionAssertions.cs" />
     <Compile Include="Common\AppSettingsConfigurationStore.cs" />
     <Compile Include="Common\Configuration.cs" />
     <Compile Include="Common\IConfigurationStore.cs" />
-=======
-    <Compile Include="Collections\StringCollectionAssertions.cs" />
->>>>>>> 4e8f844f
     <Compile Include="Common\ObjectExtensions.cs" />
     <Compile Include="Common\StringExtensions.cs" />
     <Compile Include="Common\TypeExtensions.cs" />
